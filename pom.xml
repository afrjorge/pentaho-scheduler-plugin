<?xml version="1.0" encoding="UTF-8"?>
<project xsi:schemaLocation="http://maven.apache.org/POM/4.0.0 http://maven.apache.org/xsd/maven-4.0.0.xsd" xmlns="http://maven.apache.org/POM/4.0.0"
    xmlns:xsi="http://www.w3.org/2001/XMLSchema-instance">
  <modelVersion>4.0.0</modelVersion>
  <parent>
    <groupId>org.pentaho</groupId>
    <artifactId>pentaho-ce-jar-parent-pom</artifactId>
    <version>10.1.0.0-SNAPSHOT</version>
  </parent>
  <groupId>pentaho</groupId>
  <artifactId>pentaho-scheduler-plugin-parent</artifactId>
  <version>10.1.0.0-SNAPSHOT</version>
  <packaging>pom</packaging>

  <properties>
    <mail.version>1.6.1</mail.version>
    <webservices.version>2.3.1</webservices.version>
    <quartz.version>1.7.2</quartz.version>
    <jmock.version>2.5.1</jmock.version>
    <powermock.version>1.6.3</powermock.version>
    <mockito-core.version>4.0.0</mockito-core.version>
    <javax.servlet-api.version>4.0.1</javax.servlet-api.version>
    <hamcrest-core.version>1.3</hamcrest-core.version>
  </properties>

  <modules>
<<<<<<< HEAD
    <module>core</module>
    <module>assembly</module>
=======
      <module>core</module>
      <module>ui</module>
      <module>assembly</module>
>>>>>>> 47c379e3
  </modules>
</project><|MERGE_RESOLUTION|>--- conflicted
+++ resolved
@@ -24,13 +24,8 @@
   </properties>
 
   <modules>
-<<<<<<< HEAD
-    <module>core</module>
-    <module>assembly</module>
-=======
       <module>core</module>
       <module>ui</module>
       <module>assembly</module>
->>>>>>> 47c379e3
   </modules>
 </project>