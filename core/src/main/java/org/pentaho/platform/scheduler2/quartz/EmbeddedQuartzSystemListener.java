--- conflicted
+++ resolved
@@ -45,6 +45,7 @@
 import org.pentaho.platform.api.scheduler2.IScheduler;
 import org.pentaho.platform.engine.core.system.PentahoSessionHolder;
 import org.pentaho.platform.engine.core.system.PentahoSystem;
+import org.pentaho.platform.engine.core.system.PentahoSystemPublisher;
 import org.pentaho.platform.engine.services.connection.datasource.dbcp.JndiDatasourceService;
 import org.pentaho.platform.scheduler2.messsages.Messages;
 import org.quartz.SchedulerException;
@@ -114,7 +115,6 @@
           quartzProps.store( System.out, "debugging" ); //$NON-NLS-1$
         }
         scheduler.setQuartzSchedulerFactory( new org.quartz.impl.StdSchedulerFactory( quartzProps ) );
-<<<<<<< HEAD
 
         // This line MAY be redundant.  Quartz docs say the scheduler is always created in the paused mode.
         scheduler.pause();
@@ -122,8 +122,7 @@
         // Tell the publisher that we want to listen for "START_UP_TOPIC" and when it fires that the system has started
         // then call the systemStartupCallback method.
         PentahoSystemPublisher.getInstance().subscribe( PentahoSystemPublisher.START_UP_TOPIC, this::systemStartupCallback );
-=======
->>>>>>> 19bf0090
+
         if ( logger.isDebugEnabled() ) {
           logger.debug( scheduler.getQuartzScheduler().getSchedulerName() );
         }
@@ -181,7 +180,6 @@
     quartzScheduler.start();
   }
 
-<<<<<<< HEAD
   // This method should be called by the publisher when the system has started
   private void systemStartupCallback( boolean systemHasStarted ) {
     QuartzScheduler scheduler = (QuartzScheduler) PentahoSystem.get( IScheduler.class, "IScheduler2", null ); //$NON-NLS-1$
@@ -194,8 +192,6 @@
     }
   }
 
-=======
->>>>>>> 19bf0090
   protected boolean verifyQuartzIsConfigured( DataSource ds ) throws SQLException {
     boolean quartzIsConfigured = false;
     Connection conn = ds.getConnection();
